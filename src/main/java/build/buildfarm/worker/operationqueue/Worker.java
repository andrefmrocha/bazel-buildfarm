--- conflicted
+++ resolved
@@ -78,7 +78,9 @@
 import com.google.common.collect.ImmutableList;
 import com.google.common.collect.ImmutableMap;
 import com.google.common.collect.Iterables;
+import com.google.common.collect.Maps;
 import com.google.common.collect.Sets;
+import com.google.common.hash.HashCode;
 import com.google.common.util.concurrent.ListeningScheduledExecutorService;
 import com.google.devtools.common.options.OptionsParser;
 import com.google.longrunning.Operation;
@@ -216,20 +218,11 @@
     /* initialization */
     DigestUtil digestUtil = new DigestUtil(hashFunction);
     InstanceEndpoint casEndpoint = config.getContentAddressableStorage();
-<<<<<<< HEAD
     ManagedChannel casChannel = createChannel(casEndpoint.getTarget());
-    uploader = createStubUploader(casChannel, retrier);
+    uploader = createStubUploader(casEndpoint.getInstanceName(), casChannel, retrier);
     casInstance = newStubInstance(casEndpoint.getInstanceName(), casChannel, digestUtil);
     acInstance = newStubInstance(config.getActionCache(), digestUtil);
     operationQueueInstance = newStubInstance(config.getOperationQueue(), digestUtil);
-=======
-    Channel casChannel = createChannel(casEndpoint.getTarget());
-    Retrier retrier = createStubRetrier();
-    uploader = createStubUploader(casEndpoint.getInstanceName(), casChannel, retrier);
-    casInstance = createInstance(casEndpoint.getInstanceName(), digestUtil, casChannel, uploader, retrier);
-    acInstance = createInstance(config.getActionCache(), digestUtil, retrier);
-    operationQueueInstance = createInstance(config.getOperationQueue(), digestUtil, retrier);
->>>>>>> c8967e22
     InputStreamFactory inputStreamFactory = new InputStreamFactory() {
       @Override
       public InputStream newInput(Digest digest, long offset) throws IOException {
@@ -342,7 +335,7 @@
 
   private static void uploadManifest(UploadManifest manifest, ByteStreamUploader uploader)
       throws IOException, InterruptedException {
-    List<Chunker> filesToUpload = new ArrayList<>();
+    Map<HashCode, Chunker> filesToUpload = Maps.newHashMap();
 
     Map<Digest, Path> digestToFile = manifest.getDigestToFile();
     Map<Digest, Chunker> digestToChunkers = manifest.getDigestToChunkers();
@@ -354,7 +347,7 @@
       Chunker chunker;
       Path file = digestToFile.get(digest);
       if (file != null) {
-        chunker = new Chunker(file, digest);
+        chunker = Chunker.builder().setInput(digest.getSizeBytes(), file).build();
       } else {
         chunker = digestToChunkers.get(digest);
         if (chunker == null) {
@@ -362,7 +355,7 @@
           throw new IOException(message);
         }
       }
-      filesToUpload.add(chunker);
+      filesToUpload.put(HashCode.fromString(digest.getHash()), chunker);
     }
 
     if (!filesToUpload.isEmpty()) {
